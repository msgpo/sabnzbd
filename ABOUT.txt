*******************************************
<<<<<<< HEAD
*** This is SABnzbd 1.0.3               ***
=======
*** This is SABnzbd 1.1.x               ***
>>>>>>> 8abcf085
*******************************************
SABnzbd is an open-source cross-platform binary newsreader.
It simplifies the process of downloading from Usenet dramatically,
thanks to its friendly web-based user interface and advanced
built-in post-processing options that automatically verify, repair,
extract and clean up posts downloaded from Usenet.
SABnzbd also has a fully customizable user interface,
and offers a complete API for third-party applications to hook into.

There is an extensive Wiki on the use of SABnzbd.
<<<<<<< HEAD
http://wiki.sabnzbd.org/

IMPORTANT INFORMATION about release 1.0.0:
http://wiki.sabnzbd.org/introducing-1-0-0
=======
https://sabnzbd.org/wiki/
>>>>>>> 8abcf085

IMPORTANT INFORMATION about release 1.0.0:
https://sabnzbd.org/wiki/introducing-1-0

Please also read the file "ISSUES.txt"

The organization of the download queue is different from 0.7.x (and older).
1.0.0 will not finish downloading an existing queue.
Also, your sabnzbd.ini file will be upgraded, making it
incompatible with older releases.

*******************************************
*** Upgrading from 0.7.x and below      ***
*******************************************
Empty your current queue
Stop SABnzbd.
Install new version
<<<<<<< HEAD
Start SABnzbd.


*******************************************
*** Upgrading from 0.5.x                ***
*******************************************
Stop SABnzbd.
Uninstall current version, keeping the data.
Install new version
Start SABnzbd.

The organization of the download queue is different from 0.7.x (and older).
1.0.0 will not finish downloading an existing queue.
Also, your sabnzbd.ini file will be upgraded, making it
incompatible with older releases.
=======
Start SABnzbd.
>>>>>>> 8abcf085
<|MERGE_RESOLUTION|>--- conflicted
+++ resolved
@@ -1,9 +1,5 @@
 *******************************************
-<<<<<<< HEAD
-*** This is SABnzbd 1.0.3               ***
-=======
 *** This is SABnzbd 1.1.x               ***
->>>>>>> 8abcf085
 *******************************************
 SABnzbd is an open-source cross-platform binary newsreader.
 It simplifies the process of downloading from Usenet dramatically,
@@ -14,14 +10,7 @@
 and offers a complete API for third-party applications to hook into.
 
 There is an extensive Wiki on the use of SABnzbd.
-<<<<<<< HEAD
-http://wiki.sabnzbd.org/
-
-IMPORTANT INFORMATION about release 1.0.0:
-http://wiki.sabnzbd.org/introducing-1-0-0
-=======
 https://sabnzbd.org/wiki/
->>>>>>> 8abcf085
 
 IMPORTANT INFORMATION about release 1.0.0:
 https://sabnzbd.org/wiki/introducing-1-0
@@ -39,22 +28,4 @@
 Empty your current queue
 Stop SABnzbd.
 Install new version
-<<<<<<< HEAD
-Start SABnzbd.
-
-
-*******************************************
-*** Upgrading from 0.5.x                ***
-*******************************************
-Stop SABnzbd.
-Uninstall current version, keeping the data.
-Install new version
-Start SABnzbd.
-
-The organization of the download queue is different from 0.7.x (and older).
-1.0.0 will not finish downloading an existing queue.
-Also, your sabnzbd.ini file will be upgraded, making it
-incompatible with older releases.
-=======
-Start SABnzbd.
->>>>>>> 8abcf085
+Start SABnzbd.