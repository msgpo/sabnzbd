name: sabnzbd
version: git
summary: SABnzbd
description: The automated Usenet download tool
confinement: strict
grade: devel
icon: interfaces/Config/templates/staticcfg/images/logo-small.svg
version-script: |
  grep -oP '(?<=^Version: ).*' PKG-INFO

apps:
  sabnzbd:
    environment:
      LC_CTYPE: C.UTF-8
    command: python $SNAP/opt/sabnzbd/SABnzbd.py -f $SNAP_COMMON
    daemon: simple
    plugs: [network, network-bind, removable-media]

parts:
  sabnzbd:
    plugin: python
    source: .
    python-version: python2
    python-packages: [cheetah3, cryptography, sabyenc]
    build-attributes: [no-system-libraries]
<<<<<<< HEAD
    stage-packages:
      - to armhf: ["unrar:armhf", "p7zip-full:armhf", "par2:armhf"]
      - to arm64: ["unrar:arm64", "p7zip-full:arm64", "par2:arm64"]
      - to amd64: ["unrar:amd64", "p7zip-full:amd64", "par2:amd64"]
      - to i386: ["unrar:i386", "p7zip-full:i386", "par2:i386"]
    build-packages:
      - to armhf: ["libffi-dev:armhf", "python-dev:armhf", "libssl-dev:armhf"]
      - to arm64: ["libffi-dev:arm64", "python-dev:arm64", "libssl-dev:arm64"]
      - to amd64: ["libffi-dev:amd64", "python-dev:amd64", "libssl-dev:amd64"]
      - to i386: ["libffi-dev:i386", "python-dev:i386", "libssl-dev:i386"]
    override-pull: |
      snapcraftctl pull
      if [ $(git rev-parse --abbrev-ref HEAD) = "master" ]; then
        GRADE=stable
      else
        GRADE=devel
      fi
      snapcraftctl set-grade "$GRADE"
=======
    stage-packages: [unrar, p7zip-full, par2]
    build-packages: [libffi-dev, python-dev, libssl-dev]
>>>>>>> 7ea897ef
    override-build: |
      snapcraftctl build
      python tools/make_mo.py
      mkdir -p $SNAPCRAFT_PART_INSTALL/opt
      cp -R $SNAPCRAFT_PART_BUILD $SNAPCRAFT_PART_INSTALL/opt/sabnzbd
    organize:
      usr/bin/unrar-nonfree: usr/bin/unrar<|MERGE_RESOLUTION|>--- conflicted
+++ resolved
@@ -23,29 +23,8 @@
     python-version: python2
     python-packages: [cheetah3, cryptography, sabyenc]
     build-attributes: [no-system-libraries]
-<<<<<<< HEAD
-    stage-packages:
-      - to armhf: ["unrar:armhf", "p7zip-full:armhf", "par2:armhf"]
-      - to arm64: ["unrar:arm64", "p7zip-full:arm64", "par2:arm64"]
-      - to amd64: ["unrar:amd64", "p7zip-full:amd64", "par2:amd64"]
-      - to i386: ["unrar:i386", "p7zip-full:i386", "par2:i386"]
-    build-packages:
-      - to armhf: ["libffi-dev:armhf", "python-dev:armhf", "libssl-dev:armhf"]
-      - to arm64: ["libffi-dev:arm64", "python-dev:arm64", "libssl-dev:arm64"]
-      - to amd64: ["libffi-dev:amd64", "python-dev:amd64", "libssl-dev:amd64"]
-      - to i386: ["libffi-dev:i386", "python-dev:i386", "libssl-dev:i386"]
-    override-pull: |
-      snapcraftctl pull
-      if [ $(git rev-parse --abbrev-ref HEAD) = "master" ]; then
-        GRADE=stable
-      else
-        GRADE=devel
-      fi
-      snapcraftctl set-grade "$GRADE"
-=======
     stage-packages: [unrar, p7zip-full, par2]
     build-packages: [libffi-dev, python-dev, libssl-dev]
->>>>>>> 7ea897ef
     override-build: |
       snapcraftctl build
       python tools/make_mo.py
