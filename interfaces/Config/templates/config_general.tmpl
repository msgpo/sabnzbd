<!--#set global $pane="General"#-->
<<<<<<< HEAD
<!--#set global $help_uri="configure-general-1-0"#-->
=======
<!--#set global $help_uri="configuration/1.1/general"#-->
>>>>>>> 8abcf085
<!--#include $webdir + "/_inc_header_uc.tmpl"#-->

<div class="colmask">
    <form action="saveGeneral" method="post" name="fullform" class="fullform" autocomplete="off" novalidate>
    <input type="hidden" id="session" name="session" value="$session" />
    <input type="hidden" id="ajax" name="ajax" value=1 />
    <div class="section">
        <div class="col2">
            <h3>$T('webServer') <a href="$helpuri$help_uri" target="_blank"><span class="glyphicon glyphicon-question-sign"></span></a></h3>
            <p><b>$T('restartRequired')</b></p>
        </div><!-- /col2 -->
        <div class="col1">
            <fieldset>
                <div class="field-pair">
                    <label class="config" for="host">$T('opt-host')</label>
                    <input type="text" name="host" id="host" value="$host" />
                    <span class="desc">$T('explain-host')</span>
                </div>
                <div class="field-pair">
                    <label class="config" for="port">$T('opt-port')</label>
                    <input type="number" name="port" id="port" value="$port" size="8" data-original="$port" />
                    <span class="desc">$T('explain-port')</span>
                </div>
                <div class="field-pair">
                    <label class="config" for="web_dir">$T('opt-web_dir')</label>
                    <select name="web_dir" id="web_dir">
                    <!--#for $webline in $web_list#-->
                        <!--#if $webline.lower() == $web_dir.lower()#-->
                            <option value="$webline" selected="selected">$webline</option>
                        <!--#else#-->
                            <option value="$webline">$webline</option>
                        <!--#end if#-->
                    <!--#end for#-->
                    </select>
                    <span class="desc">$T('explain-web_dir')&nbsp;&nbsp;<a href="$caller_url1">$caller_url1</a></span>
                </div>
                <div class="field-pair">
                    <label class="config" for="web_dir2">$T('opt-web_dir2')</label>
<<<<<<< HEAD
                        <select name="web_dir2" id="web_dir2">
=======
                    <select name="web_dir2" id="web_dir2">
>>>>>>> 8abcf085
                        <option value="None" selected="selected">$T("None")</option>
                        <!--#for $webline in $web_list#-->
                            <!--#if $webline.lower() == $web_dir2.lower()#-->
                                <option value="$webline" selected="selected">$webline</option>
                            <!--#else#-->
                                <option value="$webline">$webline</option>
                            <!--#end if#-->
                        <!--#end for#-->
                    </select>
                    <span class="desc">$T('explain-web_dir2')&nbsp;&nbsp;<a href="$caller_url2">$caller_url2</a></span>
                </div>
                <div class="field-pair">
                    <label class="config" for="language">$T('opt-language')</label>
                    <select name="language" id="language" class="select">
                    <!--#for $webline in $lang_list#-->
                        <!--#if $webline[0].lower() == $language.lower()#-->
                            <option value="$webline[0]" selected="selected">$webline[1]</option>
                        <!--#else#-->
                            <option value="$webline[0]">$webline[1]</option>
                        <!--#end if#-->
                    <!--#end for#-->
                    </select>
                    <span class="desc">$T('explain-language')</span>
                    <div class="alert alert-info alert-translate">
                       $T('explain-ask-language') <a href="https://sabnzbd.org/wiki/translate" target="_blank" class="alert-link">https://sabnzbd.org/wiki/translate</a>
                    </div>
                </div>
                <!-- Tricks to avoid browser auto-fill, fixed on-submit with javascript -->
                <div class="field-pair">
                    <label class="config" for="${pid}_wu">$T('opt-web_username')</label>
                    <input type="text" name="${pid}_wu" id="${pid}_wu" value="$username" data-hide="username" />
                    <span class="desc">$T('explain-web_username')</span>
                </div>
                <div class="field-pair">
                    <label class="config" for="${pid}_wp">$T('opt-web_password')</label>
                    <input type="text" name="${pid}_wp" id="${pid}_wp" value="$password" data-hide="password" />
                    <span class="desc">$T('explain-web_password')</span>
                </div>  
                <div class="field-pair">
                    <label class="config" for="inet_exposure">$T('opt-inet_exposure')</label>
                        <select name="inet_exposure" id="inet_exposure" class="select">
                            <option value="0" <!--#if $inet_exposure == 0 then 'selected="selected"' else ""#-->>$T('inet-local')</option>
                            <option value="1" <!--#if $inet_exposure == 1 then 'selected="selected"' else ""#-->>$T('inet-nzb')</option>
                            <option value="2" <!--#if $inet_exposure == 2 then 'selected="selected"' else ""#-->>$T('inet-api')</option>
                            <option value="3" <!--#if $inet_exposure == 3 then 'selected="selected"' else ""#-->>$T('inet-fullapi')</option>
                            <option value="4" <!--#if $inet_exposure == 4 then 'selected="selected"' else ""#-->>$T('inet-ui')</option>
                            <option value="5" <!--#if $inet_exposure == 5 then 'selected="selected"' else ""#-->>$T('inet-ui') - $T('inet-external_login')</option>
                        </select>
                    <span class="desc">$T('explain-inet_exposure')</span>
                </div>
                <div class="field-pair">
                    <label class="config" for="local_ranges">$T('opt-local_ranges')</label>
                    <input type="text" name="local_ranges" id="local_ranges" value="$local_ranges" />
                    <span class="desc">$T('explain-local_ranges')</span>
                </div>
                <div class="field-pair">
                    <label class="config" for="disable_api_key">$T('opt-disableApikey')</label>
                    <input type="checkbox" name="disable_api_key" id="disable_api_key" value="1" <!--#if int($disable_api_key) > 0 then 'checked="checked"' else ""#--> />
                    <span class="desc">$T('explain-disableApikey')</span>
                </div>
                <div class="field-pair">
                    <label class="config" for="apikey">$T('opt-apikey')</label>
                    <input type="text" id="apikey" class="fileBrowserField" value="$session" readonly />
                    <button class="btn btn-default show_qrcode" title="$T('explain-qr-code')" rel="$session" ><span class="glyphicon glyphicon-qrcode"></span></button>
                    <button class="btn btn-default generate_key" id="generate_new_apikey" title="$T('button-apikey')"><span class="glyphicon glyphicon-repeat"></span></button>
                    <span class="desc">$T('explain-apikey')</span>
                </div>
                <div class="field-pair">
                    <label class="config" for="nzbkey">$T('opt-nzbkey')</label>
                    <input type="text" id="nzbkey" class="fileBrowserField" value="$nzb_key" readonly />
                    <button class="btn btn-default show_qrcode" title="$T('explain-qr-code')" rel="$nzb_key" ><span class="glyphicon glyphicon-qrcode"></span></button>
                    <button class="btn btn-default generate_key" id="generate_new_nzbkey" title="$T('button-apikey')"><span class="glyphicon glyphicon-repeat"></span></button>
                    <span class="desc">$T('explain-nzbkey')</span>
                </div>
                <div class="field-pair">
                    <button class="btn btn-default saveButton"><span class="glyphicon glyphicon-ok"></span> $T('button-saveChanges')</button>
                    <button class="btn btn-default sabnzbd_restart"><span class="glyphicon glyphicon-refresh"></span> $T('button-restart') SABnzbd</button>
                </div>
            </fieldset>
        </div><!-- /col1 -->
    </div><!-- /section -->
    <div class="section">
        <div class="col2">
            <h3>$T('httpsSupport') <a href="$helpuri$help_uri#toc1" target="_blank"><span class="glyphicon glyphicon-question-sign"></span></a></h3>
            <p><b>$T('restartRequired')</b></p>
        </div><!-- /col2 -->
        <div class="col1">
            <fieldset>
                <div class="field-pair">
                    <h5 class="darkred nomargin">$T('base-folder'): <span class="path">$my_lcldata</span></h5>
                </div>
                <div class="field-pair <!--#if int($have_ssl) == 0 then "disabled" else ""#-->">
                    <label class="config" for="enable_https">$T('opt-enable_https')</label>
                    <input type="checkbox" name="enable_https" id="enable_https" value="1" <!--#if int($enable_https) > 0 then 'checked="checked"' else ""#--> <!--#if int($have_ssl) == 0 then "disabled" else ""#--> />
                    <span class="desc">$T('explain-enable_https')</span>
                </div>
                <div class="field-pair">
                    <label class="config" for="https_port">$T('opt-https_port')</label>
                    <input type="number" name="https_port" id="https_port" value="$https_port" size="8" data-original="$https_port" />
                    <span class="desc">$T('explain-https_port')</span>
                </div>
                <div class="field-pair">
                    <label class="config" for="https_cert">$T('opt-https_cert')</label>
                    <input type="text" name="https_cert" id="https_cert" value="$https_cert" />
                    <span class="desc">$T('explain-https_cert')</span>
                </div>
                <div class="field-pair">
                    <label class="config" for="https_key">$T('opt-https_key')</label>
                    <input type="text" name="https_key" id="https_key" value="$https_key" />
                    <span class="desc">$T('explain-https_key')</span>
                </div>
                <div class="field-pair">
                    <label class="config" for="https_chain">$T('opt-https_chain')</label>
                    <input type="text" name="https_chain" id="https_chain" value="$https_chain" />
                    <span class="desc">$T('explain-https_chain')</span>
                </div>
                <div class="field-pair">
                    <button class="btn btn-default saveButton"><span class="glyphicon glyphicon-ok"></span> $T('button-saveChanges')</button>
                    <button class="btn btn-default sabnzbd_restart"><span class="glyphicon glyphicon-refresh"></span> $T('button-restart') SABnzbd</button>
                </div>
            </fieldset>
        </div><!-- /col1 -->
    </div><!-- /section -->
    <div class="section">
        <div class="col2">
            <h3>$T('tuning') <a href="$helpuri$help_uri#toc2" target="_blank"><span class="glyphicon glyphicon-question-sign"></span></a></h3>
        </div><!-- /col2 -->
        <div class="col1">
            <fieldset>
                <div class="field-pair">
                    <label class="config" for="bandwidth_max">$T('opt-bandwidth_max')</label>
                    <input type="text" name="bandwidth_max" id="bandwidth_max" value="$bandwidth_max" class="smaller_input" />
                    <span class="desc">$T('explain-bandwidth_max')<br />$T('wizard-bandwidth-explain')</span>
                </div>
                <div class="field-pair">
                    <label class="config" for="bandwidth_perc">$T('opt-bandwidth_perc')</label>
                    <input type="number" name="bandwidth_perc" id="bandwidth_perc" value="$bandwidth_perc" step="10" min="0" max="100"/>
                    <span class="desc">$T('explain-bandwidth_perc')</span>
                </div>
                <div class="field-pair">
                    <label class="config" for="cache_limit">$T('opt-cache_limitstr')</label>
                    <input type="text" name="cache_limit" id="cache_limit" value="$cache_limit" class="smaller_input" />
                    <span class="desc">$T('explain-cache_limitstr').replace("64M", "256M").replace("128M", "512M")</span>
                </div>
                <div class="field-pair">
                    <button class="btn btn-default saveButton"><span class="glyphicon glyphicon-ok"></span> $T('button-saveChanges')</button>
                </div>
            </fieldset>
        </div><!-- /col1 -->
    </div><!-- /section -->
    </form>
</div><!-- /colmask -->

<div class="modal fade" id="modal_qr">
    <div class="modal-dialog">
        <div class="modal-content">
            <div class="modal-body">
                <!-- For the QR code -->
            </div>
        </div>
    </div>
</div>

<script type="text/javascript">
\$(document).ready(function(){
    // Show the message about translating when it's non-English
    function hideOrShowTranslate() {
        if(\$('#language').val() == 'en') {
            \$('.alert-translate').hide()
        } else {
            \$('.alert-translate').show()
        }
    }
    \$('#language').on('change', hideOrShowTranslate)
    hideOrShowTranslate()

    \$('#apikey, #nzbkey').click(function () { \$(this).select() });
    
    \$('#generate_new_apikey').click(function () {
      if (confirm("$T('Plush-confirm')")) {
        $.ajax({
          type: "POST",
          url: "../../tapi",
          data: {mode:'config', name:'set_apikey', apikey: \$('#apikey').val()},
          success: function(msg){
            \$('#apikey').val(msg);
            document.location = document.location;
          }
        });
      }
    });
    \$('#generate_new_nzbkey').click(function () {
      if (confirm("$T('Plush-confirm')")) {
        $.ajax({
          type: "POST",
          url: "../../tapi",
          data: { mode:'config', name:'set_nzbkey', apikey: \$('#apikey').val() },
          success: function(msg){
            \$('#nzbkey').val(msg);
            document.location = document.location;
          }
        });
      }
    });

    \$('.show_qrcode').click(function (e) {
        // Show in modal
        \$('#modal_qr .modal-dialog').width(330)
        \$('#modal_qr .modal-body').html('').qrcode({
            "size": 280,
            "color": "#3a3",
            "text": \$(this).attr('rel')
        });
        \$('#modal_qr').modal('show');
        
        // No save on this button click
        e.preventDefault();                        
    });
});
</script>


<!--#include $webdir + "/_inc_footer_uc.tmpl"#--><|MERGE_RESOLUTION|>--- conflicted
+++ resolved
@@ -1,9 +1,5 @@
 <!--#set global $pane="General"#-->
-<<<<<<< HEAD
-<!--#set global $help_uri="configure-general-1-0"#-->
-=======
 <!--#set global $help_uri="configuration/1.1/general"#-->
->>>>>>> 8abcf085
 <!--#include $webdir + "/_inc_header_uc.tmpl"#-->
 
 <div class="colmask">
@@ -42,11 +38,7 @@
                 </div>
                 <div class="field-pair">
                     <label class="config" for="web_dir2">$T('opt-web_dir2')</label>
-<<<<<<< HEAD
-                        <select name="web_dir2" id="web_dir2">
-=======
                     <select name="web_dir2" id="web_dir2">
->>>>>>> 8abcf085
                         <option value="None" selected="selected">$T("None")</option>
                         <!--#for $webline in $web_list#-->
                             <!--#if $webline.lower() == $web_dir2.lower()#-->
