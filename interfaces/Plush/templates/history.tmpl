--- conflicted
+++ resolved
@@ -1,138 +1,122 @@
-<% import datetime %>
-<% from sabnzbd.misc import time_format %>
-<script type="text/javascript">
-	if (typeof( jQuery ) == 'undefined')
-		window.location = "../"; // redirect to main on direct template hit
-
-    jQuery(function($) {
-        $.plush.histnoofslots      = $noofslots;
-        <!--#if $loadavg#-->
-        $.plush.SetLoadavg("$loadavg");
-        <!--#end if#-->
-        $.plush.SetHistoryStats("<!--#if $day_size#-->&nbsp;&nbsp;&nbsp;&nbsp;<strong>$day_size</strong>&nbsp;$T('today')<!--#end if #--><!--#if $week_size#-->&nbsp;&nbsp;&nbsp;&nbsp;<strong>$week_size</strong>&nbsp;$T('thisWeek')<!--#end if #--><!--#if $month_size#-->&nbsp;&nbsp;&nbsp;&nbsp;<strong>$month_size</strong>&nbsp;$T('thisMonth')<!--#end if #--><!--#if $total_size#-->&nbsp;&nbsp;&nbsp;&nbsp;<strong>$total_size</strong>&nbsp;$T('total')<!--#end if #-->");
-	});
-
-</script>
-
-<!--#if $limit > 1 or $search#-->
-<table class="queueTable" id="historyTable" cellspacing="0">
-<!--#set $cur = 0#-->
-<!--#for $line in $lines #-->
-    <!--#set $cur = $cur + 1#-->
-    <tr id="$line.nzo_id" class="<!--#if $cur%2#-->alt<!--#end if#--> <!--#if $line.action_line #-->active<!--#end if#-->">
-
-	<td class="nzb_status_col">
-		&nbsp;<div class="nzb_status <!--#if $line.action_line or $line.status=="Queued"#-->Loaded<!--#else if $line.status=="Failed"#-->main_sprite_container sprite_hv_error<!--#else#-->main_sprite_container sprite_hv_star<!--#end if#-->">&nbsp;</div>
-	</td>
-    <td class="historyTitle">
-        <a href="scriptlog?name=$line.nzo_id" class="modal-detail" rel="details">$line.name</a>
-
-		<div style="display:none">
-			<div id="details-$line.nzo_id">
-<<<<<<< HEAD
-			<table width="100%">
-			    <tr><th>$T('completed')</th><th>$T('name')</th><th>$T('size')</th><th>$T('status')</th></tr>
-			<%
-			compl = datetime.datetime.fromtimestamp(float(line['completed'])).strftime(time_format('%Y-%m-%d %H:%M:%S'))
-			%>
-			        <tr>
-			        <td>$compl</td>
-			        <td>$line.name<!--#if $line.action_line#--> - $line.action_line<!--#else if $line.fail_message#--> - <span class="fail_message">$line.fail_message</span><!--#end if#--></td>
-			        <td>$line.size</td><td>$Tx('post-'+$line.status)</td>
-
-			        </tr>
-			</table>
-			<br/><br/>
-=======
->>>>>>> e9aaed58
-
-			<table width="100%" class="rssTable">
-				<% compl = datetime.datetime.fromtimestamp(float(line['completed'])).strftime(time_format('%Y-%m-%d %H:%M:%S')) %>
-				<tr><td><strong>$T('completed')</strong></td><td>$compl</td></tr>
-				<tr class="odd"><td><strong>$T('name')</strong></td><td>$line.name<!--#if $line.action_line#--> - $line.action_line<!--#else if $line.fail_message#--> - <span class="fail_message">$line.fail_message</span><!--#end if#--></td></tr>
-				<tr><td><strong>$T('size')</strong></td><td>$line.size</td></tr>
-				<tr class="odd"><td><strong>$T('status')</strong></td><td>$Tx('post-'+$line.status)</td></tr>
-
-	            <!--#set $oddLine = not False#-->
-	            <!--#if $line.category#-->
-	                <!--#set $oddLine = not $oddLine#-->
-	                <tr <!--#if $oddLine#-->class="odd"<!--#end if#-->><td><b>$T('category')</b></td><td>$line.category</td></tr>
-	            <!--#end if#-->
-	            <!--#if $line.storage#-->
-	                <!--#set $oddLine = not $oddLine#-->
-	                <tr <!--#if $oddLine#-->class="odd"<!--#end if#-->><td><b>$T('msg-path')</b></td><td>$line.storage</td></tr>
-	            <!--#end if#-->
-	            <!--#for $stage in $line.stage_log#-->
-	                <!--#set $oddLine = not $oddLine#-->
-	                <tr <!--#if $oddLine#-->class="odd"<!--#end if#-->><td><b>$Tx('stage-'+$stage.name.title.lower())</b></td><td>
-	                <!--#for $action in $stage.actions#-->
-	                	$action<br/>
-                    <!--#end for#-->
-					</td></tr>
-	            <!--#end for#-->
-			</table>
-		</div>
-		</div>
-
-    </td>
-    <td>
-        <!--#if $line.report #-->
-            <a href="https://www.newzbin.com/browse/post/$line.report/" target="_blank">
-                <div class="icon_history_verbose main_sprite_container sprite_hv_report pointer" title='$T('Plush-openSourceURL')<br><br>https://www.newzbin.com/browse/post/$line.report'>&nbsp;</div>
-            </a>
-        <!--#else if $varExists('newzbinDetails')#-->
-            <div class="icon_history_verbose main_sprite_container sprite_hv_report hvFaded">&nbsp;</div>
-        <!--#end if#-->
-        <!--#if $line.url_info #-->
-            <a href="$line.url_info" target="_blank">
-                <div class="icon_history_verbose main_sprite_container sprite_hv_star pointer" title="$T('Plush-openInfoURL')<br><br>$line.url_info">&nbsp;</div>
-            </a>
-        <!--#else if $varExists('newzbinDetails')#-->
-            <div class="icon_history_verbose main_sprite_container sprite_hv_star hvFaded">&nbsp;</div>
-        <!--#end if#-->
-	    <!--#if $line.size or $line.category or $line.path or $line.storage#-->
-	        <div class="icon_history_verbose main_sprite_container sprite_hv_stats" title='<!--#if $line.size#-->$T('size'): $line.size<!--#end if#--><!--#if $line.category#--><br>$T('category'): $line.category<!--#end if#-->'>&nbsp;</div>
-	    <!--#else#-->
-	        <div class="icon_history_verbose main_sprite_container sprite_hv_stats hvFaded">&nbsp;</div>
-	    <!--#end if#-->
-	    <!--#for $stage in $line.stage_log#-->
-            <!--#if $stage.name.lower() == "script"#-->
-                <a href="scriptlog?name=$line.nzo_id" class="modal" rel="scriptlog">
-                    <div class="icon_history_verbose main_sprite_container sprite_hv_$stage.name.lower() pointer" title='$T('Plush-viewScriptLog')'>&nbsp;</div>
-                </a>
-		        <!--#if not $line.action_line#-->
-	                <!--#for $action in $stage.actions#-->
-	                	<h3 class="hvMessageScript"><!--#echo $action.replace("'","&rsquo;").replace("<a href","<a class='modal' rel='scriptlog2' href") #--></h3>
-	                <!--#end for#-->
-	            <!--#end if#-->
-            <!--#else#-->
-                <div class="icon_history_verbose main_sprite_container sprite_hv_$stage.name.lower()" title='<!--#for $action in $stage.actions#--><!--#echo $action.replace("'","&rsquo;") #--><br><!--#end for#-->'>&nbsp;</div>
-            <!--#end if#-->
-        <!--#end for#-->
-		<!--#if $line.retry#-->
-			<form action="history/retry_pp" method="post" enctype="multipart/form-data">
-				<input type="hidden" value="$line.nzo_id" name="job" />
-				<input type="hidden" name="session" value="$session" />
-				&nbsp;<a href="#" class="retry-nzbfile">$T('button-retry')</a>
-			</form>
-		<!--#end if#-->
-        <!--#if $line.action_line#-->
-        <h3 class="hvMessageAction">&raquo;&nbsp;$line.action_line&nbsp;</h3>
-        <!--#end if#-->
-        <!--#if $line.fail_message#-->
-        <h3 class="hvMessageFail">&raquo;&nbsp;$line.fail_message&nbsp;</h3>
-        <!--#end if#-->
-    </td>
-
-    <td class="options nowrap">
-        <!--#if not $line.loaded#-->
-        <% d = datetime.datetime.fromtimestamp(float(line['completed'])) %>
-        <small class="history_added">$d</small>
-        <div class="main_sprite_container icon_nzb_remove" title="$T('nzo-delete')">&nbsp;</div>
-        <!--#end if#-->
-    </td>
-
-    </tr>
-<!--#end for#-->
-</table>
-<!--#end if#-->
+<% import datetime %>
+<% from sabnzbd.misc import time_format %>
+<script type="text/javascript">
+	if (typeof( jQuery ) == 'undefined')
+		window.location = "../"; // redirect to main on direct template hit
+
+    jQuery(function($) {
+        $.plush.histnoofslots      = $noofslots;
+        <!--#if $loadavg#-->
+        $.plush.SetLoadavg("$loadavg");
+        <!--#end if#-->
+        $.plush.SetHistoryStats("<!--#if $day_size#-->&nbsp;&nbsp;&nbsp;&nbsp;<strong>$day_size</strong>&nbsp;$T('today')<!--#end if #--><!--#if $week_size#-->&nbsp;&nbsp;&nbsp;&nbsp;<strong>$week_size</strong>&nbsp;$T('thisWeek')<!--#end if #--><!--#if $month_size#-->&nbsp;&nbsp;&nbsp;&nbsp;<strong>$month_size</strong>&nbsp;$T('thisMonth')<!--#end if #--><!--#if $total_size#-->&nbsp;&nbsp;&nbsp;&nbsp;<strong>$total_size</strong>&nbsp;$T('total')<!--#end if #-->");
+	});
+
+</script>
+
+<!--#if $limit > 1 or $search#-->
+<table class="queueTable" id="historyTable" cellspacing="0">
+<!--#set $cur = 0#-->
+<!--#for $line in $lines #-->
+    <!--#set $cur = $cur + 1#-->
+    <tr id="$line.nzo_id" class="<!--#if $cur%2#-->alt<!--#end if#--> <!--#if $line.action_line #-->active<!--#end if#-->">
+
+	<td class="nzb_status_col">
+		&nbsp;<div class="nzb_status <!--#if $line.action_line or $line.status=="Queued"#-->Loaded<!--#else if $line.status=="Failed"#-->main_sprite_container sprite_hv_error<!--#else#-->main_sprite_container sprite_hv_star<!--#end if#-->">&nbsp;</div>
+	</td>
+    <td class="historyTitle">
+        <a href="scriptlog?name=$line.nzo_id" class="modal-detail" rel="details">$line.name</a>
+
+		<div style="display:none">
+			<div id="details-$line.nzo_id">
+
+			<table width="100%" class="rssTable">
+				<% compl = datetime.datetime.fromtimestamp(float(line['completed'])).strftime(time_format('%Y-%m-%d %H:%M:%S')) %>
+				<tr><td><strong>$T('completed')</strong></td><td>$compl</td></tr>
+				<tr class="odd"><td><strong>$T('name')</strong></td><td>$line.name<!--#if $line.action_line#--> - $line.action_line<!--#else if $line.fail_message#--> - <span class="fail_message">$line.fail_message</span><!--#end if#--></td></tr>
+				<tr><td><strong>$T('size')</strong></td><td>$line.size</td></tr>
+				<tr class="odd"><td><strong>$T('status')</strong></td><td>$Tx('post-'+$line.status)</td></tr>
+
+	            <!--#set $oddLine = not False#-->
+	            <!--#if $line.category#-->
+	                <!--#set $oddLine = not $oddLine#-->
+	                <tr <!--#if $oddLine#-->class="odd"<!--#end if#-->><td><b>$T('category')</b></td><td>$line.category</td></tr>
+	            <!--#end if#-->
+	            <!--#if $line.storage#-->
+	                <!--#set $oddLine = not $oddLine#-->
+	                <tr <!--#if $oddLine#-->class="odd"<!--#end if#-->><td><b>$T('msg-path')</b></td><td>$line.storage</td></tr>
+	            <!--#end if#-->
+	            <!--#for $stage in $line.stage_log#-->
+	                <!--#set $oddLine = not $oddLine#-->
+	                <tr <!--#if $oddLine#-->class="odd"<!--#end if#-->><td><b>$Tx('stage-'+$stage.name.title.lower())</b></td><td>
+	                <!--#for $action in $stage.actions#-->
+	                	$action<br/>
+                    <!--#end for#-->
+					</td></tr>
+	            <!--#end for#-->
+			</table>
+		</div>
+		</div>
+
+    </td>
+    <td>
+        <!--#if $line.report #-->
+            <a href="https://www.newzbin.com/browse/post/$line.report/" target="_blank">
+                <div class="icon_history_verbose main_sprite_container sprite_hv_report pointer" title='$T('Plush-openSourceURL')<br><br>https://www.newzbin.com/browse/post/$line.report'>&nbsp;</div>
+            </a>
+        <!--#else if $varExists('newzbinDetails')#-->
+            <div class="icon_history_verbose main_sprite_container sprite_hv_report hvFaded">&nbsp;</div>
+        <!--#end if#-->
+        <!--#if $line.url_info #-->
+            <a href="$line.url_info" target="_blank">
+                <div class="icon_history_verbose main_sprite_container sprite_hv_star pointer" title="$T('Plush-openInfoURL')<br><br>$line.url_info">&nbsp;</div>
+            </a>
+        <!--#else if $varExists('newzbinDetails')#-->
+            <div class="icon_history_verbose main_sprite_container sprite_hv_star hvFaded">&nbsp;</div>
+        <!--#end if#-->
+	    <!--#if $line.size or $line.category or $line.path or $line.storage#-->
+	        <div class="icon_history_verbose main_sprite_container sprite_hv_stats" title='<!--#if $line.size#-->$T('size'): $line.size<!--#end if#--><!--#if $line.category#--><br>$T('category'): $line.category<!--#end if#-->'>&nbsp;</div>
+	    <!--#else#-->
+	        <div class="icon_history_verbose main_sprite_container sprite_hv_stats hvFaded">&nbsp;</div>
+	    <!--#end if#-->
+	    <!--#for $stage in $line.stage_log#-->
+            <!--#if $stage.name.lower() == "script"#-->
+                <a href="scriptlog?name=$line.nzo_id" class="modal" rel="scriptlog">
+                    <div class="icon_history_verbose main_sprite_container sprite_hv_$stage.name.lower() pointer" title='$T('Plush-viewScriptLog')'>&nbsp;</div>
+                </a>
+		        <!--#if not $line.action_line#-->
+	                <!--#for $action in $stage.actions#-->
+	                	<h3 class="hvMessageScript"><!--#echo $action.replace("'","&rsquo;").replace("<a href","<a class='modal' rel='scriptlog2' href") #--></h3>
+	                <!--#end for#-->
+	            <!--#end if#-->
+            <!--#else#-->
+                <div class="icon_history_verbose main_sprite_container sprite_hv_$stage.name.lower()" title='<!--#for $action in $stage.actions#--><!--#echo $action.replace("'","&rsquo;") #--><br><!--#end for#-->'>&nbsp;</div>
+            <!--#end if#-->
+        <!--#end for#-->
+		<!--#if $line.retry#-->
+			<form action="history/retry_pp" method="post" enctype="multipart/form-data">
+				<input type="hidden" value="$line.nzo_id" name="job" />
+				<input type="hidden" name="session" value="$session" />
+				&nbsp;<a href="#" class="retry-nzbfile">$T('button-retry')</a>
+			</form>
+		<!--#end if#-->
+        <!--#if $line.action_line#-->
+        <h3 class="hvMessageAction">&raquo;&nbsp;$line.action_line&nbsp;</h3>
+        <!--#end if#-->
+        <!--#if $line.fail_message#-->
+        <h3 class="hvMessageFail">&raquo;&nbsp;$line.fail_message&nbsp;</h3>
+        <!--#end if#-->
+    </td>
+
+    <td class="options nowrap">
+        <!--#if not $line.loaded#-->
+        <% d = datetime.datetime.fromtimestamp(float(line['completed'])) %>
+        <small class="history_added">$d</small>
+        <div class="main_sprite_container icon_nzb_remove" title="$T('nzo-delete')">&nbsp;</div>
+        <!--#end if#-->
+    </td>
+
+    </tr>
+<!--#end for#-->
+</table>
+<!--#end if#-->