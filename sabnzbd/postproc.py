#!/usr/bin/python -OO
# Copyright 2008-2017 The SABnzbd-Team <team@sabnzbd.org>
#
# This program is free software; you can redistribute it and/or
# modify it under the terms of the GNU General Public License
# as published by the Free Software Foundation; either version 2
# of the License, or (at your option) any later version.
#
# This program is distributed in the hope that it will be useful,
# but WITHOUT ANY WARRANTY; without even the implied warranty of
# MERCHANTABILITY or FITNESS FOR A PARTICULAR PURPOSE.  See the
# GNU General Public License for more details.
#
# You should have received a copy of the GNU General Public License
# along with this program; if not, write to the Free Software
# Foundation, Inc., 51 Franklin Street, Fifth Floor, Boston, MA  02110-1301, USA.

"""
sabnzbd.postproc - threaded post-processing of jobs
"""

import os
import Queue
import logging
import sabnzbd
import xml.sax.saxutils
import xml.etree.ElementTree
import time
import re

from sabnzbd.newsunpack import unpack_magic, par2_repair, external_processing, \
    sfv_check, build_filelists, rar_sort
from threading import Thread
from sabnzbd.misc import real_path, get_unique_path, create_dirs, move_to_path, \
    make_script_path, long_path, clip_path, \
    on_cleanup_list, renamer, remove_dir, remove_all, globber, globber_full, \
    set_permissions, cleanup_empty_directories, check_win_maxpath, fix_unix_encoding, \
    sanitize_and_trim_path, sanitize_files_in_folder
from sabnzbd.tvsort import Sorter
from sabnzbd.constants import REPAIR_PRIORITY, TOP_PRIORITY, POSTPROC_QUEUE_FILE_NAME, \
    POSTPROC_QUEUE_VERSION, sample_match, JOB_ADMIN, Status, VERIFIED_FILE
from sabnzbd.encoding import TRANS, unicoder, deunicode
from sabnzbd.rating import Rating
import sabnzbd.emailer as emailer
import sabnzbd.dirscanner as dirscanner
import sabnzbd.downloader
import sabnzbd.config as config
import sabnzbd.cfg as cfg
import sabnzbd.nzbqueue
import sabnzbd.database as database
import sabnzbd.notifier as notifier
import sabnzbd.utils.rarfile as rarfile
import sabnzbd.utils.checkdir


class PostProcessor(Thread):
    """ PostProcessor thread, designed as Singleton """
    do = None  # Link to instance of the thread

    def __init__(self, queue=None, history_queue=None):
        """ Initialize, optionally passing existing queue """
        Thread.__init__(self)

        # This history queue is simply used to log what active items to display in the web_ui
        if history_queue:
            self.history_queue = history_queue
        else:
            self.load()

        if self.history_queue is None:
            self.history_queue = []

        if queue:
            self.queue = queue
        else:
            self.queue = Queue.Queue()
            for nzo in self.history_queue:
                self.process(nzo)
        self.__stop = False
        self.paused = False
        PostProcessor.do = self

        self.__busy = False  # True while a job is being processed

    def save(self):
        """ Save postproc queue """
        logging.info("Saving postproc queue")
        sabnzbd.save_admin((POSTPROC_QUEUE_VERSION, self.history_queue), POSTPROC_QUEUE_FILE_NAME)

    def load(self):
        """ Save postproc queue """
        self.history_queue = []
        logging.info("Loading postproc queue")
        data = sabnzbd.load_admin(POSTPROC_QUEUE_FILE_NAME)
        if data is None:
            return
        try:
            version, history_queue = data
            if POSTPROC_QUEUE_VERSION != version:
                logging.warning(T('Old queue detected, use Status->Repair to convert the queue'))
            elif isinstance(history_queue, list):
                self.history_queue = [nzo for nzo in history_queue if os.path.exists(nzo.downpath)]
        except:
            logging.info('Corrupt %s file, discarding', POSTPROC_QUEUE_FILE_NAME)
            logging.info("Traceback: ", exc_info=True)

    def delete(self, nzo_id, del_files=False):
        """ Remove a job from the post processor queue """
        for nzo in self.history_queue:
            if nzo.nzo_id == nzo_id:
                if nzo.status in (Status.FAILED, Status.COMPLETED):
                    nzo.to_be_removed = True
                elif nzo.status in (Status.DOWNLOADING, Status.QUEUED):
                    self.remove(nzo)
                    nzo.purge_data(keep_basic=False, del_files=del_files)
                    logging.info('Removed job %s from postproc queue', nzo.work_name)
                    nzo.work_name = ''  # Mark as deleted job
                break

    def process(self, nzo):
        """ Push on finished job in the queue """
        if nzo not in self.history_queue:
            self.history_queue.append(nzo)
        self.queue.put(nzo)
        self.save()
        # Update the last check time
        sabnzbd.LAST_HISTORY_UPDATE = time.time()

    def remove(self, nzo):
        """ Remove given nzo from the queue """
        try:
            self.history_queue.remove(nzo)
        except:
            pass
        self.save()
        # Update the last check time
        sabnzbd.LAST_HISTORY_UPDATE = time.time()

    def stop(self):
        """ Stop thread after finishing running job """
        self.__stop = True
        self.queue.put(None)

    def cancel_pp(self, nzo_id):
        """ Change the status, so that the PP is canceled """
        for nzo in self.history_queue:
            if nzo.nzo_id == nzo_id and nzo.pp_active:
                nzo.pp_active = False
                return True
        return None

    def empty(self):
        """ Return True if pp queue is empty """
        return self.queue.empty() and not self.__busy

    def get_queue(self):
        """ Return list of NZOs that still need to be processed """
        return [nzo for nzo in self.history_queue if nzo.work_name]

    def get_path(self, nzo_id):
        """ Return download path for given nzo_id or None when not found """
        for nzo in self.history_queue:
            if nzo.nzo_id == nzo_id:
                return nzo.downpath
        return None

    def run(self):
        """ Postprocessor loop """
        # First we do a dircheck
        complete_dir = sabnzbd.cfg.complete_dir.get_path()
        if sabnzbd.utils.checkdir.isFAT(complete_dir):
            logging.warning(T('Completed Download Folder %s is on FAT file system, limiting maximum file size to 4GB') % complete_dir)
        else:
            logging.info("Completed Download Folder %s is not on FAT", complete_dir)

        # Start looping
        check_eoq = False
        while not self.__stop:
            self.__busy = False

            if self.paused:
                time.sleep(5)
                continue

            try:
                nzo = self.queue.get(timeout=1)
                if 0: assert isinstance(nzo, sabnzbd.nzbstuff.NzbObject)
            except Queue.Empty:
                if check_eoq:
                    check_eoq = False
                    handle_empty_queue()
                    continue
                else:
                    nzo = self.queue.get()

            # Stop job
            if not nzo:
                continue

            # Job was already deleted.
            if not nzo.work_name:
                check_eoq = True
                continue

            # Flag NZO as being processed
            nzo.pp_active = True

            # Pause downloader, if users wants that
            if cfg.pause_on_post_processing():
                sabnzbd.downloader.Downloader.do.wait_for_postproc()

            self.__busy = True

            process_job(nzo)

            if nzo.to_be_removed:
                history_db = database.HistoryDB()
                history_db.remove_history(nzo.nzo_id)
                history_db.close()
                nzo.purge_data(keep_basic=False, del_files=True)

            self.remove(nzo)
            check_eoq = True

            # Allow download to proceed
            sabnzbd.downloader.Downloader.do.resume_from_postproc()


def process_job(nzo):
    """ Process one job """
    if 0: assert isinstance(nzo, sabnzbd.nzbstuff.NzbObject) # Assert only for debug purposes
    start = time.time()

    # keep track of whether we can continue
    all_ok = True
    # keep track of par problems
    par_error = False
    # keep track of any unpacking errors
    unpack_error = False
    # Signal empty download, for when 'empty_postproc' is enabled
    empty = False
    nzb_list = []
    # These need to be initialized in case of a crash
    workdir_complete = ''
    postproc_time = 0
    script_log = ''
    script_line = ''
    crash_msg = ''

    # Get the job flags
    nzo.save_attribs()
    flag_repair, flag_unpack, flag_delete = nzo.repair_opts
    # Normalize PP
    if flag_delete:
        flag_unpack = True
    if flag_unpack:
        flag_repair = True

    # Get the NZB name
    filename = nzo.final_name

    if cfg.allow_streaming() and not (flag_repair or flag_unpack or flag_delete):
        # After streaming, force +D
        nzo.set_pp(3)
        nzo.status = Status.FAILED
        nzo.save_attribs()
        all_ok = False

    if nzo.fail_msg:  # Special case: aborted due to too many missing data
        nzo.status = Status.FAILED
        nzo.save_attribs()
        all_ok = False
        par_error = True
        unpack_error = 1

    try:

        # Get the folder containing the download result
        workdir = nzo.downpath
        tmp_workdir_complete = None

        # if no files are present (except __admin__), fail the job
        if all_ok and len(globber(workdir)) < 2:
            if nzo.precheck:
                _enough, ratio = nzo.check_quality()
                req_ratio = float(cfg.req_completion_rate()) / 100.0
                # Make sure that rounded ratio doesn't equal required ratio
                # when it is actually below required
                if (ratio < req_ratio) and (req_ratio - ratio) < 0.001:
                    ratio = req_ratio - 0.001
                emsg = '%.1f%%' % (ratio * 100.0)
                emsg2 = '%.1f%%' % float(cfg.req_completion_rate())
                emsg = T('Download might fail, only %s of required %s available') % (emsg, emsg2)
            else:
                emsg = T('Download failed - Not on your server(s)')
                empty = True
            emsg += ' - https://sabnzbd.org/not-complete'
            nzo.fail_msg = emsg
            nzo.set_unpack_info('Fail', emsg)
            nzo.status = Status.FAILED
            # do not run unpacking or parity verification
            flag_repair = flag_unpack = False
            all_ok = cfg.empty_postproc() and empty
            if not all_ok:
                par_error = True
                unpack_error = 1

        script = nzo.script
        cat = nzo.cat

        logging.info('Starting Post-Processing on %s' +
                     ' => Repair:%s, Unpack:%s, Delete:%s, Script:%s, Cat:%s',
                     filename, flag_repair, flag_unpack, flag_delete, script, cat)

        # Set complete dir to workdir in case we need to abort
        workdir_complete = workdir
        dirname = nzo.final_name
        marker_file = None

        # Par processing, if enabled
        if all_ok and flag_repair:
            par_error, re_add = parring(nzo, workdir)
            if re_add:
                # Try to get more par files
                return False

        # Sanitize the resulting files
        if sabnzbd.WIN32:
            sanitize_files_in_folder(workdir)

        # Check if user allows unsafe post-processing
        if flag_repair and cfg.safe_postproc():
            all_ok = all_ok and not par_error

        if all_ok:
            fix_unix_encoding(workdir)
            one_folder = False
            # Determine class directory
            if cfg.create_group_folders():
                complete_dir = addPrefixes(cfg.complete_dir.get_path(), nzo.dirprefix)
                complete_dir = create_dirs(complete_dir)
            else:
                catdir = config.get_categories(cat).dir()
                if catdir.endswith('*'):
                    catdir = catdir.strip('*')
                    one_folder = True
                complete_dir = real_path(cfg.complete_dir.get_path(), catdir)
            complete_dir = long_path(complete_dir)

            # TV/Movie/Date Renaming code part 1 - detect and construct paths
            if cfg.enable_meta():
                file_sorter = Sorter(nzo, cat)
            else:
                file_sorter = Sorter(None, cat)
            complete_dir = file_sorter.detect(dirname, complete_dir)
            if file_sorter.sort_file:
                one_folder = False

            complete_dir = sanitize_and_trim_path(complete_dir)

            if one_folder:
                workdir_complete = create_dirs(complete_dir)
            else:
                workdir_complete = get_unique_path(os.path.join(complete_dir, dirname), create_dir=True)
                marker_file = set_marker(workdir_complete)

            if not workdir_complete or not os.path.exists(workdir_complete):
                crash_msg = T('Cannot create final folder %s') % unicoder(os.path.join(complete_dir, dirname))
                raise IOError

            if cfg.folder_rename() and not one_folder:
                tmp_workdir_complete = prefix(workdir_complete, '_UNPACK_')
                try:
                    renamer(workdir_complete, tmp_workdir_complete)
                except:
                    pass  # On failure, just use the original name
            else:
                tmp_workdir_complete = workdir_complete

            newfiles = []
            # Run Stage 2: Unpack
            if flag_unpack:
                if all_ok:
                    # set the current nzo status to "Extracting...". Used in History
                    nzo.status = Status.EXTRACTING
                    logging.info("Running unpack_magic on %s", filename)
                    unpack_error, newfiles = unpack_magic(nzo, workdir, tmp_workdir_complete, flag_delete, one_folder, (), (), (), (), ())
                    if sabnzbd.WIN32:
                        # Sanitize the resulting files
                        newfiles = sanitize_files_in_folder(tmp_workdir_complete)
                    logging.info("unpack_magic finished on %s", filename)
                else:
                    nzo.set_unpack_info('Unpack', T('No post-processing because of failed verification'))

            if cfg.safe_postproc():
                all_ok = all_ok and not unpack_error

            if all_ok:
                # Move any (left-over) files to destination
                nzo.status = Status.MOVING
                nzo.set_action_line(T('Moving'), '...')
                for root, _dirs, files in os.walk(workdir):
                    if not root.endswith(JOB_ADMIN):
                        for file_ in files:
                            path = os.path.join(root, file_)
                            new_path = path.replace(workdir, tmp_workdir_complete)
                            ok, new_path = move_to_path(path, new_path)
                            if new_path:
                                newfiles.append(new_path)
                            if not ok:
                                nzo.set_unpack_info('Unpack', T('Failed moving %s to %s') % (unicoder(path), unicoder(new_path)))
                                all_ok = False
                                break

            # Set permissions right
            set_permissions(tmp_workdir_complete)

            if all_ok and marker_file:
                del_marker(os.path.join(tmp_workdir_complete, marker_file))
                remove_from_list(marker_file, newfiles)

            if all_ok:
                # Remove files matching the cleanup list
                cleanup_list(tmp_workdir_complete, True)

                # Check if this is an NZB-only download, if so redirect to queue
                # except when PP was Download-only
                if flag_repair:
                    nzb_list = nzb_redirect(tmp_workdir_complete, nzo.final_name, nzo.pp, script, cat, priority=nzo.priority)
                else:
                    nzb_list = None
                if nzb_list:
                    nzo.set_unpack_info('Download', T('Sent %s to queue') % unicoder(nzb_list))
                    cleanup_empty_directories(tmp_workdir_complete)
                else:
                    cleanup_list(tmp_workdir_complete, False)

        script_output = ''
        script_ret = 0
        if not nzb_list:
            # Give destination its final name
            if cfg.folder_rename() and tmp_workdir_complete and not one_folder:
                if all_ok:
                    try:
                        newfiles = rename_and_collapse_folder(tmp_workdir_complete, workdir_complete, newfiles)
                    except:
                        logging.error(T('Error renaming "%s" to "%s"'), clip_path(tmp_workdir_complete), clip_path(workdir_complete))
                        logging.info('Traceback: ', exc_info=True)
                        # Better disable sorting because filenames are all off now
                        file_sorter.sort_file = None
                else:
                    workdir_complete = tmp_workdir_complete.replace('_UNPACK_', '_FAILED_')
                    workdir_complete = get_unique_path(workdir_complete, n=0, create_dir=False)
                    workdir_complete = workdir_complete

            if empty:
                job_result = -1
            else:
                job_result = int(par_error) + int(bool(unpack_error)) * 2

            if cfg.ignore_samples():
                remove_samples(workdir_complete)

            # TV/Movie/Date Renaming code part 2 - rename and move files to parent folder
            if all_ok and file_sorter.sort_file:
                if newfiles:
                    file_sorter.rename(newfiles, workdir_complete)
                    workdir_complete, ok = file_sorter.move(workdir_complete)
                else:
                    workdir_complete, ok = file_sorter.rename_with_ext(workdir_complete)
                if not ok:
                    nzo.set_unpack_info('Unpack', T('Failed to move files'))
                    all_ok = False

            # Run the user script
            script_path = make_script_path(script)
            if (all_ok or not cfg.safe_postproc()) and (not nzb_list) and script_path:
<<<<<<< HEAD
                # For windows, we use Short-Paths until 2.0.0 for compatibility
                if sabnzbd.WIN32:
                    import win32api
                    workdir_complete = clip_path(workdir_complete)
                    if len(workdir_complete) > 259:
                        workdir_complete = win32api.GetShortPathName(workdir_complete)

                # set the current nzo status to "Ext Script...". Used in History
=======
                # Set the current nzo status to "Ext Script...". Used in History
>>>>>>> 55c4bef5
                nzo.status = Status.RUNNING
                nzo.set_action_line(T('Running script'), unicoder(script))
                nzo.set_unpack_info('Script', T('Running user script %s') % unicoder(script), unique=True)
                script_log, script_ret = external_processing(script_path, nzo, clip_path(workdir_complete),
                                                             dirname, job_result)
                script_line = get_last_line(script_log)
                if script_log:
                    script_output = nzo.nzo_id
                if script_line:
                    nzo.set_unpack_info('Script', unicoder(script_line), unique=True)
                else:
                    nzo.set_unpack_info('Script', T('Ran %s') % unicoder(script), unique=True)
            else:
                script = ""
                script_line = ""
                script_ret = 0

        # Maybe bad script result should fail job
        if script_ret and cfg.script_can_fail():
            script_error = True
            all_ok = False
            nzo.fail_msg = T('Script exit code is %s') % script_ret
        else:
            script_error = False

        # Email the results
        if (not nzb_list) and cfg.email_endjob():
            if (cfg.email_endjob() == 1) or (cfg.email_endjob() == 2 and (unpack_error or par_error or script_error)):
                emailer.endjob(dirname, cat, all_ok, workdir_complete, nzo.bytes_downloaded,
                               nzo.fail_msg, nzo.unpack_info, script, TRANS(script_log), script_ret)

        if script_output:
            # Can do this only now, otherwise it would show up in the email
            if script_ret:
                script_ret = 'Exit(%s) ' % script_ret
            else:
                script_ret = ''
            if len(script_log.rstrip().split('\n')) > 1:
                nzo.set_unpack_info('Script',
                                    u'%s%s <a href="./scriptlog?name=%s">(%s)</a>' % (script_ret, script_line,
                                    xml.sax.saxutils.escape(script_output), T('More')), unique=True)
            else:
                # No '(more)' button needed
                nzo.set_unpack_info('Script', u'%s%s ' % (script_ret, script_line), unique=True)

        # Cleanup again, including NZB files
        if all_ok:
            cleanup_list(workdir_complete, False)

        # Force error for empty result
        all_ok = all_ok and not empty

        # Update indexer with results
        if cfg.rating_enable():
            if nzo.encrypted > 0:
                Rating.do.update_auto_flag(nzo.nzo_id, Rating.FLAG_ENCRYPTED)
            if empty:
                hosts = map(lambda s: s.host, sabnzbd.downloader.Downloader.do.nzo_servers(nzo))
                if not hosts:
                    hosts = [None]
                for host in hosts:
                    Rating.do.update_auto_flag(nzo.nzo_id, Rating.FLAG_EXPIRED, host)

        # Show final status in history
        if all_ok:
            notifier.send_notification(T('Download Completed'), filename, 'complete')
            nzo.status = Status.COMPLETED
        else:
            notifier.send_notification(T('Download Failed'), filename, 'failed')
            nzo.status = Status.FAILED

    except:
        logging.error(T('Post Processing Failed for %s (%s)'), filename, crash_msg)
        if not crash_msg:
            logging.info("Traceback: ", exc_info=True)
            crash_msg = T('see logfile')
        nzo.fail_msg = T('PostProcessing was aborted (%s)') % unicoder(crash_msg)
        notifier.send_notification(T('Download Failed'), filename, 'failed')
        nzo.status = Status.FAILED
        par_error = True
        all_ok = False
        if cfg.email_endjob():
            emailer.endjob(dirname, cat, all_ok, clip_path(workdir_complete), nzo.bytes_downloaded,
                           nzo.fail_msg, nzo.unpack_info, '', '', 0)

    if all_ok:
        # If the folder only contains one file OR folder, have that as the path
        # Be aware that series/generic/date sorting may move a single file into a folder containing other files
        workdir_complete = one_file_or_folder(workdir_complete)
        workdir_complete = os.path.normpath(workdir_complete)

    # Log the overall time taken for postprocessing
    postproc_time = int(time.time() - start)

    # Create the history DB instance
    history_db = database.HistoryDB()
    # Add the nzo to the database. Only the path, script and time taken is passed
    # Other information is obtained from the nzo
    history_db.add_history_db(nzo, clip_path(workdir_complete), nzo.downpath, postproc_time, script_log, script_line)
    # The connection is only used once, so close it here
    history_db.close()

    # Clean up the NZO
    try:
        logging.info('Cleaning up %s (keep_basic=%s)', filename, str(not all_ok))
        sabnzbd.nzbqueue.NzbQueue.do.cleanup_nzo(nzo, keep_basic=not all_ok)
    except:
        logging.error(T('Cleanup of %s failed.'), nzo.final_name)
        logging.info("Traceback: ", exc_info=True)

    # Remove download folder
    if all_ok:
        try:
            if os.path.exists(workdir):
                logging.debug('Removing workdir %s', workdir)
                remove_all(workdir, recursive=True)
        except:
            logging.error(T('Error removing workdir (%s)'), clip_path(workdir))
            logging.info("Traceback: ", exc_info=True)

    # Use automatic retry link on par2 errors and encrypted/bad RARs
    if par_error or unpack_error in (2, 3):
        try_alt_nzb(nzo)

    # Update the last check time
    sabnzbd.LAST_HISTORY_UPDATE = time.time()

    return True


def is_parfile(fn):
    """ Check quickly whether file has par2 signature """
    PAR_ID = "PAR2\x00PKT"
    try:
        with open(fn, "rb") as f:
            buf = f.read(8)
            return buf.startswith(PAR_ID)
    except:
        pass
    return False


def parring(nzo, workdir):
    """ Perform par processing. Returns: (par_error, re_add) """
    if 0: assert isinstance(nzo, sabnzbd.nzbstuff.NzbObject) # Assert only for debug purposes
    filename = nzo.final_name
    notifier.send_notification(T('Post-processing'), filename, 'pp')
    logging.info('Starting verification and repair of %s', filename)

    # Get verification status of sets
    verified = sabnzbd.load_data(VERIFIED_FILE, nzo.workpath, remove=False) or {}

    # Collect the par files
    if nzo.partable:
        par_table = nzo.partable.copy()
    else:
        par_table = {}
    repair_sets = par_table.keys()

    re_add = False
    par_error = False
    single = len(repair_sets) == 1

    if repair_sets:
        for setname in repair_sets:
            if cfg.ignore_samples() and 'sample' in setname.lower():
                continue
            if not verified.get(setname, False):
                logging.info("Running verification and repair on set %s", setname)
                parfile_nzf = par_table[setname]
                if os.path.exists(os.path.join(nzo.downpath, parfile_nzf.filename)) or parfile_nzf.extrapars:
                    need_re_add, res = par2_repair(parfile_nzf, nzo, workdir, setname, single=single)

                    # Was it aborted?
                    if not nzo.pp_active:
                        re_add = False
                        par_error = True
                        break

                    re_add = re_add or need_re_add
                    if not res and not need_re_add and cfg.sfv_check():
                        res = try_sfv_check(nzo, workdir, setname)
                    if not res and not need_re_add and cfg.enable_unrar():
                        res = try_rar_check(nzo, workdir, setname)
                    verified[setname] = res
                else:
                    continue
                par_error = par_error or not res
    else:
        # Obfuscated par2 check
        logging.info('No par2 sets found, running obfuscated check on %s', filename)

        # Get the NZF's and sort them based on size
        nzfs_sorted = sorted(nzo.finished_files, key=lambda x: x.bytes)

        # We will have to make 'fake' par files that are recognized
        par2_vol = 0
        par2_filename = None

        for nzf_try in nzfs_sorted:
            # run through list of files, looking for par2 signature..
            logging.debug("Checking par2 signature of %s", nzf_try.filename)
            try:
                nzf_path = os.path.join(workdir, nzf_try.filename)
                if(is_parfile(nzf_path)):
                    # We need 1 base-name so they are recognized as 1 set
                    if not par2_filename:
                        par2_filename = nzf_path

                    # Rename so handle_par2() picks it up
                    newpath = '%s.vol%d+%d.par2' % (par2_filename, par2_vol, par2_vol + 1)
                    renamer(nzf_path, newpath)
                    nzf_try.filename = os.path.split(newpath)[1]

                    # Let the magic happen
                    nzo.handle_par2(nzf_try, file_done=True)
                    par2_vol += 1
            except:
                pass
        if par2_vol > 0:
            # Pars found, we do it again
            par_error, re_add = parring(nzo, workdir)
        else:
            # We must not have found any par2..
            logging.info("No par2 sets for %s", filename)
            nzo.set_unpack_info('Repair', T('[%s] No par2 sets') % unicoder(filename))
            if cfg.sfv_check() and not verified.get('', False):
                par_error = not try_sfv_check(nzo, workdir, '')
                verified[''] = not par_error
            # If still no success, do RAR-check
            if not par_error and cfg.enable_unrar():
                par_error = not try_rar_check(nzo, workdir, '')
                verified[''] = not par_error
    if re_add:
        logging.info('Re-added %s to queue', filename)
        if nzo.priority != TOP_PRIORITY:
            nzo.priority = REPAIR_PRIORITY
        sabnzbd.nzbqueue.add_nzo(nzo)
        sabnzbd.downloader.Downloader.do.resume_from_postproc()

    sabnzbd.save_data(verified, VERIFIED_FILE, nzo.workpath)

    logging.info('Verification and repair finished for %s', filename)
    return par_error, re_add


def try_sfv_check(nzo, workdir, setname):
    """ Attempt to verify set using SFV file
        Return True if verified, False when failed
        When setname is '', all SFV files will be used, otherwise only the matching one
        When setname is '' and no SFV files are found, True is returned
    """
    # Get list of SFV names; shortest name first, minimizes the chance on a mismatch
    sfvs = globber_full(workdir, '*.sfv')
    sfvs.sort(lambda x, y: len(x) - len(y))
    par_error = False
    found = False
    for sfv in sfvs:
        if setname.lower() in os.path.basename(sfv).lower():
            found = True
            nzo.status = Status.VERIFYING
            nzo.set_unpack_info('Repair', T('Trying SFV verification'))
            nzo.set_action_line(T('Trying SFV verification'), '...')

            failed = sfv_check(sfv)
            if failed:
                fail_msg = T('Some files failed to verify against "%s"') % unicoder(os.path.basename(sfv))
                msg = fail_msg + '; '
                msg += '; '.join(failed)
                nzo.set_unpack_info('Repair', msg)
                par_error = True
            else:
                nzo.set_unpack_info('Repair', T('Verified successfully using SFV files'))
            if setname:
                break
    # Show error in GUI
    if found and par_error:
        nzo.status = Status.FAILED
        nzo.fail_msg = fail_msg
    return (found or not setname) and not par_error


def try_rar_check(nzo, workdir, setname):
    """ Attempt to verify set using the RARs
        Return True if verified, False when failed
        When setname is '', all RAR files will be used, otherwise only the matching one
        If no RAR's are found, returns True
    """
    _, _, rars, _, _ = build_filelists(workdir)

    if setname:
        # Filter based on set
        rars = [rar for rar in rars if os.path.basename(rar).startswith(setname)]

    # Sort
    rars.sort(rar_sort)

    # Test
    if rars:
        nzo.status = Status.VERIFYING
        nzo.set_unpack_info('Repair', T('Trying RAR-based verification'), set=setname)
        nzo.set_action_line(T('Trying RAR-based verification'), '...')
        try:
            # Set path to unrar and open the file
            # Requires de-unicode for RarFile to work!
            rarfile.UNRAR_TOOL = sabnzbd.newsunpack.RAR_COMMAND
            zf = rarfile.RarFile(rars[0])

            # Skip if it's encrypted
            if zf.needs_password():
                msg = T('[%s] RAR-based verification failed: %s') % (unicoder(os.path.basename(rars[0])), T('Passworded'))
                nzo.set_unpack_info('Repair', msg, set=setname)
                return True

            # Will throw exception if something is wrong
            zf.testrar()
            # Success!
            msg = T('RAR files verified successfully')
            nzo.set_unpack_info('Repair', msg, set=setname)
            logging.info(msg)
            return True
        except rarfile.Error as e:
            nzo.fail_msg = T('RAR files failed to verify')
            msg = T('[%s] RAR-based verification failed: %s') % (unicoder(os.path.basename(rars[0])), unicoder(e.message.replace('\r\n', ' ')))
            nzo.set_unpack_info('Repair', msg, set=setname)
            logging.info(msg)
            return False
    else:
        # No rar-files, so just continue
        return True


def addPrefixes(path, dirprefix):
    """ Add list of prefixes as sub folders to path
        '/my/path' and ['a', 'b', 'c'] will give '/my/path/a/b/c'
    """
    for folder in dirprefix:
        if not folder:
            continue
        if not path:
            break
        basepath = os.path.basename(os.path.abspath(path))
        if folder != basepath.lower():
            path = os.path.join(path, folder)
    return path


def handle_empty_queue():
    """ Check if empty queue calls for action """
    if sabnzbd.nzbqueue.NzbQueue.do.actives() == 0:
        sabnzbd.save_state()
        logging.info("Queue has finished, launching: %s (%s)",
                     sabnzbd.QUEUECOMPLETEACTION, sabnzbd.QUEUECOMPLETEARG)
        if sabnzbd.QUEUECOMPLETEARG:
            sabnzbd.QUEUECOMPLETEACTION(sabnzbd.QUEUECOMPLETEARG)
        else:
            Thread(target=sabnzbd.QUEUECOMPLETEACTION).start()

        sabnzbd.change_queue_complete_action(cfg.queue_complete(), new=False)


def cleanup_list(wdir, skip_nzb):
    """ Remove all files whose extension matches the cleanup list,
        optionally ignoring the nzb extension
    """
    if cfg.cleanup_list():
        try:
            files = os.listdir(wdir)
        except:
            files = ()
        for filename in files:
            path = os.path.join(wdir, filename)
            if os.path.isdir(path):
                cleanup_list(path, skip_nzb)
            else:
                if on_cleanup_list(filename, skip_nzb):
                    try:
                        logging.info("Removing unwanted file %s", path)
                        os.remove(path)
                    except:
                        logging.error(T('Removing %s failed'), clip_path(path))
                        logging.info("Traceback: ", exc_info=True)
        if files:
            try:
                remove_dir(wdir)
            except:
                pass


def prefix(path, pre):
    """ Apply prefix to last part of path
        '/my/path' and 'hi_' will give '/my/hi_path'
    """
    p, d = os.path.split(path)
    return os.path.join(p, pre + d)


def nzb_redirect(wdir, nzbname, pp, script, cat, priority):
    """ Check if this job contains only NZB files,
        if so send to queue and remove if on CleanList
        Returns list of processed NZB's
    """
    files = []
    for root, _dirs, names in os.walk(wdir):
        for name in names:
            files.append(os.path.join(root, name))

    for file_ in files:
        if os.path.splitext(file_)[1].lower() != '.nzb':
            return None

    # For multiple NZBs, cannot use the current job name
    if len(files) != 1:
        nzbname = None

    # Process all NZB files
    for file_ in files:
        dirscanner.ProcessSingleFile(os.path.split(file_)[1], file_, pp, script, cat,
                                     priority=priority, keep=False, dup_check=False, nzbname=nzbname)
    return files


def one_file_or_folder(folder):
    """ If the dir only contains one file or folder, join that file/folder onto the path """
    if os.path.exists(folder) and os.path.isdir(folder):
        cont = os.listdir(folder)
        if len(cont) == 1:
            folder = os.path.join(folder, cont[0])
            folder = one_file_or_folder(folder)
    return folder


TAG_RE = re.compile(r'<[^>]+>')
def get_last_line(txt):
    """ Return last non-empty line of a text, trim to 150 max """
    # First we remove HTML code in a basic way
    txt = TAG_RE.sub(' ', txt)

    # Then we get the last line
    lines = txt.split('\n')
    n = len(lines) - 1
    while n >= 0 and not lines[n].strip('\r\t '):
        n = n - 1

    line = lines[n].strip('\r\t ')
    if len(line) >= 150:
        line = line[:147] + '...'
    return line


def remove_samples(path):
    """ Remove all files that match the sample pattern """
    RE_SAMPLE = re.compile(sample_match, re.I)
    for root, _dirs, files in os.walk(path):
        for file_ in files:
            if RE_SAMPLE.search(file_):
                path = os.path.join(root, file_)
                try:
                    logging.info("Removing unwanted sample file %s", path)
                    os.remove(path)
                except:
                    logging.error(T('Removing %s failed'), clip_path(path))
                    logging.info("Traceback: ", exc_info=True)


def rename_and_collapse_folder(oldpath, newpath, files):
    """ Rename folder, collapsing when there's just a single subfolder
        oldpath --> newpath OR oldpath/subfolder --> newpath
        Modify list of filenames accordingly
    """
    orgpath = oldpath
    items = globber(oldpath)
    if len(items) == 1:
        folder = items[0]
        folder_path = os.path.join(oldpath, folder)
        if os.path.isdir(folder_path) and folder not in ('VIDEO_TS', 'AUDIO_TS'):
            logging.info('Collapsing %s', os.path.join(newpath, folder))
            oldpath = folder_path

    oldpath = os.path.normpath(oldpath)
    newpath = os.path.normpath(newpath)
    files = [os.path.normpath(f).replace(oldpath, newpath) for f in files]

    renamer(oldpath, newpath)
    try:
        remove_dir(orgpath)
    except:
        pass
    return files


def set_marker(folder):
    """ Set marker file and return name """
    name = cfg.marker_file()
    if name:
        path = os.path.join(folder, name)
        logging.debug('Create marker file %s', path)
        try:
            fp = open(path, 'w')
            fp.close()
        except:
            logging.info('Cannot create marker file %s', path)
            logging.info("Traceback: ", exc_info=True)
            name = None
    return name


def del_marker(path):
    """ Remove marker file """
    if path and os.path.exists(path):
        logging.debug('Removing marker file %s', path)
        try:
            os.remove(path)
        except:
            logging.info('Cannot remove marker file %s', path)
            logging.info("Traceback: ", exc_info=True)


def remove_from_list(name, lst):
    if name:
        for n in xrange(len(lst)):
            if lst[n].endswith(name):
                logging.debug('Popping %s', lst[n])
                lst.pop(n)
                return


def try_alt_nzb(nzo):
    """ Try to get a new NZB if available """
    url = nzo.nzo_info.get('failure')
    if url and cfg.new_nzb_on_failure():
        sabnzbd.add_url(url, nzo.pp, nzo.script, nzo.cat, nzo.priority)<|MERGE_RESOLUTION|>--- conflicted
+++ resolved
@@ -475,18 +475,7 @@
             # Run the user script
             script_path = make_script_path(script)
             if (all_ok or not cfg.safe_postproc()) and (not nzb_list) and script_path:
-<<<<<<< HEAD
-                # For windows, we use Short-Paths until 2.0.0 for compatibility
-                if sabnzbd.WIN32:
-                    import win32api
-                    workdir_complete = clip_path(workdir_complete)
-                    if len(workdir_complete) > 259:
-                        workdir_complete = win32api.GetShortPathName(workdir_complete)
-
-                # set the current nzo status to "Ext Script...". Used in History
-=======
                 # Set the current nzo status to "Ext Script...". Used in History
->>>>>>> 55c4bef5
                 nzo.status = Status.RUNNING
                 nzo.set_action_line(T('Running script'), unicoder(script))
                 nzo.set_unpack_info('Script', T('Running user script %s') % unicoder(script), unique=True)
