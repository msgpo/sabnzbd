--- conflicted
+++ resolved
@@ -1351,18 +1351,11 @@
         if not output:
             slot['mb_fmt'] = locale.format('%d', int(mb), True)
             slot['mbdone_fmt'] = locale.format('%d', int(mb - mbleft), True)
-<<<<<<< HEAD
-        slot['size'] = format_bytes(bytes)
-        slot['sizeleft'] = format_bytes(bytesleft)
-        if not Downloader.do.paused and status not in (Status.PAUSED, Status.FETCHING, Status.GRABBING) and not found_active:
-            if status == Status.CHECKING:
-=======
 
         if not Downloader.do.paused and status not in (Status.PAUSED, Status.FETCHING, Status.GRABBING):
             if is_propagating:
                 slot['status'] = Status.PROP
             elif status == Status.CHECKING:
->>>>>>> 8abcf085
                 slot['status'] = Status.CHECKING
             else:
                 slot['status'] = Status.DOWNLOADING
