--- conflicted
+++ resolved
@@ -531,28 +531,6 @@
         passwords = [nzo.password.strip()]
     else:
         passwords = []
-<<<<<<< HEAD
-        pw = nzo.nzo_info.get('password')
-        if pw:
-            passwords.append(pw)
-        # Append meta passwords, to prevent changing the original list
-        passwords.extend(nzo.meta.get('password', []))
-        if passwords:
-            logging.info('Read %s passwords from meta data in NZB', len(passwords))
-        pw_file = cfg.password_file.get_path()
-        if pw_file:
-            try:
-                pwf = open(pw_file, 'r')
-                lines = pwf.read().split('\n')
-                # Remove empty lines and space-only passwords and remove surrounding spaces
-                pws = [pw.strip('\r\n ') for pw in lines if pw.strip('\r\n ')]
-                logging.debug('Read these passwords from file: %s', pws)
-                passwords.extend(pws)
-                pwf.close()
-                logging.info('Read %s passwords from file %s', len(pws), pw_file)
-            except IOError:
-                logging.info('Failed to read the passwords file %s', pw_file)
-=======
 
     meta_passwords = nzo.meta.get('password', [])
     pw = nzo.nzo_info.get('password')
@@ -578,7 +556,6 @@
             logging.info('Read %s passwords from file %s', len(pws), pw_file)
         except IOError:
             logging.info('Failed to read the passwords file %s', pw_file)
->>>>>>> 8abcf085
 
     if nzo.password:
         # If an explicit password was set, add a retry without password, just in case.
@@ -1118,10 +1095,7 @@
         readd = False
         for extrapar in parfile_nzf.extrapars[:]:
             parfile_nzf.extrapars.remove(extrapar)
-<<<<<<< HEAD
-=======
             parfile_nzf.nzo.remove_extrapar(extrapar)
->>>>>>> 8abcf085
             if extrapar not in nzo.finished_files and extrapar not in nzo.files:
                 nzo.add_parfile(extrapar)
                 readd = True
