--- conflicted
+++ resolved
@@ -1719,9 +1719,14 @@
         p.wait()
     else:
         import urllib2
-<<<<<<< HEAD
-        s = urllib2.urlopen(url)
-        output = s.read()
+        try:
+            if timeout:
+                s = urllib2.urlopen(url, timeout=timeout)
+            else:
+                s = urllib2.urlopen(url)
+            output = s.read()
+        except:
+            output = None
     return output
 
 
@@ -1784,15 +1789,4 @@
 
     def close(self):
         """ Close file """
-        pass
-=======
-        try:
-            if timeout:
-                s = urllib2.urlopen(url, timeout=timeout)
-            else:
-                s = urllib2.urlopen(url)
-            output = s.read()
-        except:
-            output = None
-    return output
->>>>>>> a82df9bf
+        pass