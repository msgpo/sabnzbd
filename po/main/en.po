# English corrections for sabnzbd
# Copyright (c) 2011 Rosetta Contributors and Canonical Ltd 2011
# This file is distributed under the same license as the sabnzbd package.
# FIRST AUTHOR <EMAIL@ADDRESS>, 2011.
#
msgid ""
msgstr ""
"Project-Id-Version: sabnzbd\n"
"Report-Msgid-Bugs-To: FULL NAME <EMAIL@ADDRESS>\n"
"POT-Creation-Date: 2015-07-04 10:12+0000\n"
"PO-Revision-Date: 2015-07-04 12:26+0000\n"
"Last-Translator: shypike <Unknown>\n"
"Language-Team: Dutch <nl@li.org>\n"
"MIME-Version: 1.0\n"
"Content-Type: text/plain; charset=UTF-8\n"
"Content-Transfer-Encoding: 8bit\n"

#: sabnzbd/skintext.py:67 [Config->Scheduler]
msgid "Pause low prioirty jobs"
msgstr "Pause low priority jobs"

#: sabnzbd/skintext.py:68 [Config->Scheduler]
msgid "Pause normal prioirty jobs"
msgstr "Pause normal priority jobs"

#: sabnzbd/skintext.py:69 [Config->Scheduler]
msgid "Pause high prioirty jobs"
msgstr "Pause high priority jobs"

#: sabnzbd/skintext.py:70 [Config->Scheduler]
msgid "Resume low prioirty jobs"
msgstr "Resume low priority jobs"

#: sabnzbd/skintext.py:71 [Config->Scheduler]
msgid "Resume normal prioirty jobs"
msgstr "Resume normal priority jobs"

#: sabnzbd/skintext.py:72 [Config->Scheduler]
msgid "Resume high prioirty jobs"
msgstr "Resume high priority jobs"

msgid ""
"&nbsp<br />SABnzbd shutdown finished.<br />Wait for about 5 second and then "
"click the button below.<br /><br /><strong><a "
"href=\"..\">Refresh</a></strong><br />"
msgstr ""
"&nbsp<br />SABnzbd shutdown finished.<br />Wait for about 5 seconds and then "
"click the button below.<br /><br /><strong><a "
"href=\"..\">Refresh</a></strong><br />"

#: sabnzbd/skintext.py:251 [Retry all failed jobs in History]
msgid "Retry all failed"
msgstr "Retry All Failed"

#: sabnzbd/skintext.py:54 [#: Config->Scheduler]
msgid "disable server"
msgstr "Disable server:"

#: sabnzbd/skintext.py:55 [#: Config->Scheduler]
msgid "enable server"
msgstr "Enable server:"

#: sabnzbd/skintext.py:661
msgid "Generic Sorting"
msgstr "Movie Sorting"

#: sabnzbd/emailer.py:117
msgid "The server didn't reply properly to the helo greeting"
msgstr "The server didn't reply properly to the hello greeting"

#: sabnzbd/interface.py:226
msgid "API Key missing, please enter the api key from Config->General into your 3rd party program:"
msgstr "API key missing, please enter the API key from Config->General into your 3rd party program:"

#: sabnzbd/interface.py:233
msgid "API Key incorrect, Use the api key from Config->General in your 3rd party program:"
msgstr "API key incorrect, Use the API key from Config->General in your 3rd party program:"

#: sabnzbd/skintext.py:330
msgid "HTTPS Chain Certifcates"
msgstr "HTTPS Chain Certificates"

#: sabnzbd/skintext.py:336
msgid "Highest possible linespeed in Bytes/second, e.g. 2M."
msgstr "Highest possible line speed in Bytes/second, e.g. 2M."

#: sabnzbd/skintext.py:338
msgid "Which percentage of the linespeed should SABnzbd use, e.g. 50"
msgstr "Which percentage of the line speed should SABnzbd use, e.g. 50"

#: sabnzbd/skintext.py:465
msgid "Replace Spaces in Foldername"
msgstr "Replace spaces in folder name"

#: sabnzbd/skintext.py:467
msgid "Replace dots in Foldername"
msgstr "Replace dots in folder name"

#: sabnzbd/skintext.py:693
msgid "Original Foldername"
msgstr "Original folder name"

#: sabnzbd/skintext.py:808
msgid "How long or untill when do you want to pause? (in English!)"
msgstr "How long or until when do you want to pause? (in English!)"

#: sabnzbd/skintext.py:917
msgid "Timeleft"
msgstr "Time left"

#: sabnzbd/skintext.py:791 # sabnzbd/skintext.py:871
msgid "Optionally specify a filename"
<<<<<<< HEAD
msgstr "Optionally specify a name"
=======
msgstr "Optionally specify a name"

#: sabnzbd/skintext.py:819 # sabnzbd/skintext.py:880
msgid "Confirm Queue Deletions"
msgstr "Confirm queue deletions"

#: sabnzbd/skintext.py:820 # sabnzbd/skintext.py:881
msgid "Confirm History Deletions"
msgstr "Confirm history deletions"

#: sabnzbd/skintext.py:288 [Do not translate Pystone]
msgid "System Performance (Pystone)"
msgstr "System performance (Pystone)"

#: sabnzbd/skintext.py:317 # sabnzbd/skintext.py:779
msgid "Web Interface"
msgstr "Web interface"

#: sabnzbd/notifier.py
msgid "Script returned exit code %s and output \"%s\""
msgstr "Notification script returned exit code %s and output \"%s\""

#: sabnzbd/skintext.py:390
msgid "Post-Processing Scripts Folder"
msgstr "Scripts Folder"

#: sabnzbd/skintext.py:391
msgid "Folder containing user scripts for post-processing."
msgstr "Folder containing user scripts."

#: sabnzbd/skintext.py:520
msgid "Enable OZnzb Integration"
msgstr "Enable Indexer Integration"

#: sabnzbd/skintext.py:521
msgid ""
"Enhanced functionality including ratings and extra status information is "
"available when connected to OZnzb indexer."
msgstr ""
"Indexers can supply information when a job is added <strong>or</strong> "
"using the settings below to provide ratings and extra status information. "
"<br>The Server address and API key settings can be left blank, depending on your indexer. "

#: sabnzbd/skintext.py:523
msgid ""
"This key provides identity to indexer. Refer to "
"https://www.oznzb.com/profile."
msgstr ""
"This key provides identity to indexer. Check "
"your profile on the indexer's website."

>>>>>>> 8abcf085
<|MERGE_RESOLUTION|>--- conflicted
+++ resolved
@@ -110,9 +110,6 @@
 
 #: sabnzbd/skintext.py:791 # sabnzbd/skintext.py:871
 msgid "Optionally specify a filename"
-<<<<<<< HEAD
-msgstr "Optionally specify a name"
-=======
 msgstr "Optionally specify a name"
 
 #: sabnzbd/skintext.py:819 # sabnzbd/skintext.py:880
@@ -164,4 +161,3 @@
 "This key provides identity to indexer. Check "
 "your profile on the indexer's website."
 
->>>>>>> 8abcf085
